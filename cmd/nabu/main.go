--- conflicted
+++ resolved
@@ -1,37 +1,12 @@
 package main
 
 import (
-<<<<<<< HEAD
-	"fmt"
-	"os"
-	"time"
-
-	log "github.com/sirupsen/logrus"
-
-=======
 	"github.com/gleanerio/nabu/internal/common"
->>>>>>> a72d0963
 	"github.com/gleanerio/nabu/pkg/cli"
 )
 
 func init() {
 	// Output to stdout instead of the default stderr. Can be any io.Writer, see below for File example
-<<<<<<< HEAD
-	const layout = "2006-01-02-15-04-05"
-	t := time.Now()
-	lf := fmt.Sprintf("nabu-%s.log", t.Format(layout))
-
-	LogFile := lf // log to custom file
-	logFile, err := os.OpenFile(LogFile, os.O_APPEND|os.O_RDWR|os.O_CREATE, 0644)
-	if err != nil {
-		log.Panic(err)
-		return
-	}
-
-	log.SetFormatter(&log.JSONFormatter{}) // Log as JSON instead of the default ASCII formatter.
-	log.SetReportCaller(true)              // include file name and line number
-	log.SetOutput(logFile)
-=======
 	//LOG_FILE := "nabu.log" // log to custom file
 	//logFile, err := os.OpenFile(LOG_FILE, os.O_APPEND|os.O_RDWR|os.O_CREATE, 0644)
 	//if err != nil {
@@ -42,7 +17,6 @@
 	//log.SetFormatter(&log.JSONFormatter{}) // Log as JSON instead of the default ASCII formatter.
 	//log.SetReportCaller(true)              // include file name and line number
 	//log.SetOutput(logFile)
->>>>>>> a72d0963
 
 	//log.SetLevel(log.WarnLevel) // Only log the warning severity or above.
 	common.InitLogging()
