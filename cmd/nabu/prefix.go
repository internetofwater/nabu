// Copyright 2025 Lincoln Institute of Land Policy
// SPDX-License-Identifier: Apache-2.0

package main

import (
	"context"
<<<<<<< HEAD
	"nabu/internal/config"
=======
>>>>>>> 01f32263
	"nabu/internal/synchronizer"
)



func prefix(cfgStruct config.NabuConfig) error {
	client, err := synchronizer.NewSynchronizerClientFromConfig(cfgStruct)
	if err != nil {
		return err
	}

	for _, prefix := range cfgStruct.Prefixes {
		// sync without removal is the same as copying an entire prefix
		err = client.SyncTriplestoreGraphs(context.Background(), prefix, false)
		if err != nil {
			return err
		}
	}
	return err
}<|MERGE_RESOLUTION|>--- conflicted
+++ resolved
@@ -5,14 +5,9 @@
 
 import (
 	"context"
-<<<<<<< HEAD
 	"nabu/internal/config"
-=======
->>>>>>> 01f32263
 	"nabu/internal/synchronizer"
 )
-
-
 
 func prefix(cfgStruct config.NabuConfig) error {
 	client, err := synchronizer.NewSynchronizerClientFromConfig(cfgStruct)
