package graph

import (
	"bytes"
	"errors"
	log "github.com/sirupsen/logrus"
	"strings"

	"github.com/knakk/rdf"
)

<<<<<<< HEAD
//NQNewGraph converts nquads to nquads with a new context graph
func NQNewGraph(inquads, newctx string) (string, string, error) {

=======
// NQtoNTGraph converts nquads to nquads with a new context graph
func NQToNTGraph(inquads, newctx string) (string, string, error) {
>>>>>>> a72d0963
	// loop on tr and make a set of triples
	ntr := []rdf.Triple{}
	g := ""

	dec := rdf.NewQuadDecoder(strings.NewReader(inquads), rdf.NQuads)
	tr, err := dec.DecodeAll()
	if err != nil {
		log.Printf("Error decoding triples: %v\n", err)
		return "", g, err
	}

	// check we have triples
	if len(tr) < 1 {
		return "", g, errors.New("no triple")
	}

	for i := range tr {
		ntr = append(ntr, tr[i].Triple)
	}

	//ntr = append(ntr, )

	// Assume context of first triple is context of all triples  (again, a bit of a hack,
	// but likely valid as a single JSON-LD datagraph level).  This may be problematic for a "stitegraphs" where several
	// datagraph are represented in a single large JSON-LD via some collection concept.  There it is possible someone might
	// use the quad.  However, for most cases the quad is not important to us, it's local provenance, so we would still replace
	// it with our provenance (context)
	ctx := tr[0].Ctx
	g = ctx.String()

	// TODO make a new Ctx from newCtx and repate the existing one

	// TODO update the following to output quads

	// TODO output
	outtriples := ""
	buf := bytes.NewBufferString(outtriples)
	//enc := rdf.NewQuadEncoder(buf, rdf.NQuads)

	enc := rdf.NewTripleEncoder(buf, rdf.NTriples)

	err = enc.EncodeAll(ntr)
	if err != nil {
		log.Printf("Error encoding triples: %v\n", err)
	}
	enc.Close()

	tb := bytes.NewBuffer([]byte(""))
	for k := range ntr {
		tb.WriteString(ntr[k].Serialize(rdf.NQuads))
	}

	return tb.String(), g, err
}<|MERGE_RESOLUTION|>--- conflicted
+++ resolved
@@ -9,14 +9,8 @@
 	"github.com/knakk/rdf"
 )
 
-<<<<<<< HEAD
-//NQNewGraph converts nquads to nquads with a new context graph
-func NQNewGraph(inquads, newctx string) (string, string, error) {
-
-=======
 // NQtoNTGraph converts nquads to nquads with a new context graph
 func NQToNTGraph(inquads, newctx string) (string, string, error) {
->>>>>>> a72d0963
 	// loop on tr and make a set of triples
 	ntr := []rdf.Triple{}
 	g := ""
@@ -37,8 +31,6 @@
 		ntr = append(ntr, tr[i].Triple)
 	}
 
-	//ntr = append(ntr, )
-
 	// Assume context of first triple is context of all triples  (again, a bit of a hack,
 	// but likely valid as a single JSON-LD datagraph level).  This may be problematic for a "stitegraphs" where several
 	// datagraph are represented in a single large JSON-LD via some collection concept.  There it is possible someone might
@@ -54,10 +46,7 @@
 	// TODO output
 	outtriples := ""
 	buf := bytes.NewBufferString(outtriples)
-	//enc := rdf.NewQuadEncoder(buf, rdf.NQuads)
-
 	enc := rdf.NewTripleEncoder(buf, rdf.NTriples)
-
 	err = enc.EncodeAll(ntr)
 	if err != nil {
 		log.Printf("Error encoding triples: %v\n", err)
@@ -66,7 +55,7 @@
 
 	tb := bytes.NewBuffer([]byte(""))
 	for k := range ntr {
-		tb.WriteString(ntr[k].Serialize(rdf.NQuads))
+		tb.WriteString(ntr[k].Serialize(rdf.NTriples))
 	}
 
 	return tb.String(), g, err
