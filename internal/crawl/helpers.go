// Copyright 2025 Lincoln Institute of Land Policy
// SPDX-License-Identifier: Apache-2.0

package crawl

import (
	"bytes"
	"crypto/md5"
	"fmt"
	"io"
	"net/url"
	"strings"

	"github.com/internetofwater/nabu/internal/common"
	"golang.org/x/net/html"

	"github.com/temoto/robotstxt"
)

const gleanerAgent = "gleaner"

// Given a url, strip off the end and just return the hostname with the
// proper protocol
func getHostname(urlToCheck string) (string, error) {
	parsedURL, err := url.Parse(urlToCheck)
	if err != nil {
		return "", err
	}
	return parsedURL.Scheme + "://" + parsedURL.Host, nil
}

// Create a new robots.txt object from a remote url
// this can be used to check if we are allowed to crawl
func newRobots(urlToCheck string) (*robotstxt.Group, error) {

	basename, err := getHostname(urlToCheck)
	if err != nil {
		return nil, err
	}

	robotsUrl := basename + "/robots.txt"

	resp, err := common.NewRetryableHTTPClient().Get(robotsUrl)
	if err != nil {
		return nil, err
	}

	robots, err := robotstxt.FromResponse(resp)
	if err != nil {
		return nil, err
	}
	return robots.FindGroup(gleanerAgent), nil
}

func generateHashFilename(data []byte) (string, error) {

	hasher := md5.New()
	if _, err := io.Copy(hasher, bytes.NewReader(data)); err != nil {
		return "", err
	}

<<<<<<< HEAD
	return fmt.Sprintf("%x.jsonld", hasher.Sum(nil)), nil
=======
	// Create a new reader from the buffered copy
	return bytes.NewReader(buf.Bytes()), fmt.Sprintf("%x.jsonld", hasher.Sum(nil)), nil
}

func GetJsonLDFromHTML(data io.Reader) (string, error) {
	document, err := html.Parse(data)
	if err != nil {
		return "", err
	}
	head := findHead(document)

	scripts := getScriptTags(head)
	for _, s := range scripts {
		for _, attr := range s.Attr {
			// We get the first one, since there should only be one
			if attr.Key == "type" && strings.Contains(attr.Val, "application/ld+json") {
				return s.FirstChild.Data, nil
			}
		}
	}

	return "", fmt.Errorf("no JSON-LD found in document")
}

// Recursively search for the <head> element
func findHead(n *html.Node) *html.Node {
	if n.Type == html.ElementNode && n.Data == "head" {
		return n
	}
	for c := n.FirstChild; c != nil; c = c.NextSibling {
		if result := findHead(c); result != nil {
			return result
		}
	}
	return nil
}

// Collect all <script> nodes under the given node
func getScriptTags(n *html.Node) []*html.Node {
	var scripts []*html.Node
	var traverser func(*html.Node)
	traverser = func(n *html.Node) {
		if n.Type == html.ElementNode && n.Data == "script" {
			scripts = append(scripts, n)
		}
		for c := n.FirstChild; c != nil; c = c.NextSibling {
			traverser(c)
		}
	}
	traverser(n)
	return scripts
>>>>>>> 4691a661
}<|MERGE_RESOLUTION|>--- conflicted
+++ resolved
@@ -59,15 +59,11 @@
 		return "", err
 	}
 
-<<<<<<< HEAD
 	return fmt.Sprintf("%x.jsonld", hasher.Sum(nil)), nil
-=======
-	// Create a new reader from the buffered copy
-	return bytes.NewReader(buf.Bytes()), fmt.Sprintf("%x.jsonld", hasher.Sum(nil)), nil
 }
 
-func GetJsonLDFromHTML(data io.Reader) (string, error) {
-	document, err := html.Parse(data)
+func GetJsonLDFromHTML(data []byte) (string, error) {
+	document, err := html.Parse(bytes.NewReader(data))
 	if err != nil {
 		return "", err
 	}
@@ -113,5 +109,4 @@
 	}
 	traverser(n)
 	return scripts
->>>>>>> 4691a661
 }