--- conflicted
+++ resolved
@@ -43,50 +43,23 @@
 // it will first try to get the jsonld directly if the content
 // type is application/ld+json otherwise it tries to find it
 // inside the html
-func getJSONLD(resp *http.Response, url URL) (io.Reader, error) {
+func getJSONLD(resp *http.Response, url URL, body []byte) ([]byte, error) {
 	mime := resp.Header.Get("Content-Type")
 	if !strings.Contains(mime, "application/ld+json") {
 		if strings.Contains(mime, "text/html") {
-			jsonldString, err := GetJsonLDFromHTML(resp.Body)
+			jsonldString, err := GetJsonLDFromHTML(body)
 			if err != nil {
 				log.Errorf("failed to parse jsonld within the html for %s", url.Loc)
 				return nil, err
 			}
-			return strings.NewReader(jsonldString), nil
+			return []byte(jsonldString), nil
 		} else {
 			errormsg := fmt.Sprintf("got wrong file type %s for %s", mime, url.Loc)
 			log.Error(errormsg)
 			return nil, UrlCrawlError{Url: url.Loc, Status: resp.StatusCode, Message: errormsg}
 		}
 	}
-	return resp.Body, nil
-}
-
-func storeIfChanged(jsonld io.Reader, url URL, sitemapID string, storage storage.CrawlStorage) error {
-
-	// To generate a hash we need to copy the response body
-	respBodyCopy, itemHash, err := copyReaderAndGenerateHashFilename(jsonld)
-	if err != nil {
-		return err
-	}
-
-	summonedPath := fmt.Sprintf("summoned/%s/%s", sitemapID, itemHash)
-
-	exists, err := storage.Exists(summonedPath)
-	if err != nil {
-		return err
-	}
-
-	if !exists {
-		// Store from the buffered copy
-		if err = storage.Store(summonedPath, respBodyCopy); err != nil {
-			return err
-		}
-		log.Debugf("stored %s as %s", url.Loc, itemHash)
-	} else {
-		log.Debugf("%s already exists so skipping", url.Loc)
-	}
-	return nil
+	return body, nil
 }
 
 // Harvest all the URLs in the sitemap
@@ -128,7 +101,7 @@
 	defer conn.Close()
 	grpcClient := protoBuild.NewShaclValidatorClient(conn)
 
-	JsonLdProc, JsonLdOpts, err := common.NewJsonldProcessor(false, []config.ContextMap{})
+	JsonLdProc, JsonLdOpts, err := common.NewJsonldProcessor(true, []config.ContextMap{})
 	if err != nil {
 		return SitemapCrawlStats{}, fmt.Errorf("failed to create JSON-LD processor: %w", err)
 	}
@@ -165,36 +138,12 @@
 				return nil
 			}
 
-<<<<<<< HEAD
 			bodyBytes, err := io.ReadAll(resp.Body)
 			if err != nil {
 				return fmt.Errorf("failed to read response body: %w", err)
 			}
 
-			triples, err := common.JsonldToNQ(string(bodyBytes), JsonLdProc, JsonLdOpts)
-			if err != nil {
-				return fmt.Errorf("failed to convert JSON-LD to N-Quads: %w", err)
-			}
-
-			if validateShacl {
-				ctx, grpcSubspan := opentelemetry.SubSpanFromCtxWithName(ctx, "grpc_shacl_validation")
-				if reply, err := grpcClient.Validate(ctx, &protoBuild.TurtleValidationRequest{Triples: triples}); err != nil {
-					grpcSubspan.End()
-					return fmt.Errorf("failed sending validation request to gRPC server: %w", err)
-				} else if !reply.Valid {
-					log.Errorf("SHACL validation failed for %s: %s", url.Loc, reply.Message)
-					crawlErrorChan <- UrlCrawlError{Url: url.Loc, ShaclValid: reply.Valid, ShaclErrorMessage: reply.Message}
-					grpcSubspan.End()
-					return nil
-				}
-				grpcSubspan.End()
-			}
-
-			// To generate a hash we need to copy the response body
-			itemHash, err := generateHashFilename(bodyBytes)
-=======
-			jsonld, err := getJSONLD(resp, url)
->>>>>>> 4691a661
+			jsonld, err := getJSONLD(resp, url, bodyBytes)
 			if err != nil {
 				// If it's a UrlCrawlError, store it for stats
 				// put don't return it, since it is non fatal
@@ -203,27 +152,48 @@
 					crawlErrorChan <- urlErr
 					return nil
 				}
-				// if it is an unknown error then return it
-				return err
-			}
-
-			if err = storeIfChanged(jsonld, url, sitemapID, s.storageDestination); err != nil {
-				return err
-			}
-
-<<<<<<< HEAD
+				return fmt.Errorf("failed to get JSON-LD from response: %w", err)
+			}
+
+			triples, err := common.JsonldToNQ(string(jsonld), JsonLdProc, JsonLdOpts)
+			if err != nil {
+				return fmt.Errorf("failed to convert JSON-LD to N-Quads: %w", err)
+			}
+			if validateShacl {
+				ctx, grpcSubspan := opentelemetry.SubSpanFromCtxWithName(ctx, "grpc_shacl_validation")
+				if reply, err := grpcClient.Validate(ctx, &protoBuild.TurtleValidationRequest{Triples: triples}); err != nil {
+					grpcSubspan.End()
+					return fmt.Errorf("failed sending validation request to gRPC server: %w", err)
+				} else if !reply.Valid {
+					grpcSubspan.SetStatus(codes.Error, reply.Message)
+					log.Errorf("SHACL validation failed for %s: %s", url.Loc, reply.Message)
+					crawlErrorChan <- UrlCrawlError{Url: url.Loc, ShaclValid: reply.Valid, ShaclErrorMessage: reply.Message}
+					grpcSubspan.End()
+					return nil
+				}
+				grpcSubspan.End()
+			}
+
+			// To generate a hash we need to copy the response body
+			itemHash, err := generateHashFilename(jsonld)
+			if err != nil {
+				return err
+			}
+
+			summonedPath := fmt.Sprintf("summoned/%s/%s", sitemapID, itemHash)
+
+			exists, err := s.storageDestination.Exists(summonedPath)
+			if err != nil {
+				return err
+			}
+
 			if !exists {
 				// Store from the buffered copy
-				if err = s.storageDestination.Store(summonedPath, bytes.NewReader(bodyBytes)); err != nil {
+				if err = s.storageDestination.Store(summonedPath, bytes.NewReader(jsonld)); err != nil {
 					return err
 				}
-				log.Debugf("stored %s as %s", url.Loc, itemHash)
-			} else {
-				log.Debugf("%s already exists so skipping", url.Loc)
-			}
-
-=======
->>>>>>> 4691a661
+			}
+
 			if robotstxt.CrawlDelay > 0 {
 				log.Debug("sleeping for", robotstxt.CrawlDelay)
 				time.Sleep(robotstxt.CrawlDelay)
