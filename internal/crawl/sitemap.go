// Copyright 2025 Lincoln Institute of Land Policy
// SPDX-License-Identifier: Apache-2.0

package crawl

import (
	"context"
	"encoding/xml"
	"fmt"
	"nabu/internal/common"
	"nabu/internal/crawl/storage"
	"nabu/internal/opentelemetry"
	"net/http"
	"strings"
	"time"

	sitemap "github.com/oxffaa/gopher-parse-sitemap"
	log "github.com/sirupsen/logrus"
	"go.opentelemetry.io/otel/codes"
	"golang.org/x/sync/errgroup"
)

// Represents an XML sitemap
type Sitemap struct {
	XMLName xml.Name `xml:":urlset"`
	URL     []URL    `xml:":url"`

	// Strategy used for storing crawled data
	// - explicitly ignores xml marshaling
	// since this is not an xml field but rather
	// associated data with the sitemap struct
	storageDestination storage.CrawlStorage `xml:"-"`
}

// Set the storage strategy for the struct
func (s Sitemap) SetStorageDestination(storageDestination storage.CrawlStorage) Sitemap {
	s.storageDestination = storageDestination
	return s
}

// Harvest all the URLs in the sitemap
func (s Sitemap) Harvest(ctx context.Context, workers int, outputFoldername string) error {
<<<<<<< HEAD
	ctx, span := opentelemetry.SubSpanFromCtxWithName(ctx, fmt.Sprintf("sitemap_harvest_%s", outputFoldername))
=======
	span, ctx := opentelemetry.SubSpanFromCtxWithName(ctx, fmt.Sprintf("sitemap_harvest_%s", outputFoldername))
>>>>>>> dc721f84
	defer span.End()

	var group errgroup.Group
	group.SetLimit(workers)

	// For the time being, we assume that the first URL in the sitemap has the
	// same robots.txt as the rest of the items
	if len(s.URL) == 0 {
		return fmt.Errorf("no URLs found in sitemap")
	} else if s.storageDestination == nil {
		return fmt.Errorf("no storage destination set")
	} else if workers < 1 {
		return fmt.Errorf("no workers set")
	}

	firstUrl := s.URL[0]
	robotstxt, err := newRobots(firstUrl.Loc)
	if err != nil {
		return err
	}
	if !robotstxt.Test(gleanerAgent) {
		return fmt.Errorf("robots.txt does not allow us to crawl %s", firstUrl.Loc)
	}

	client := common.NewRetryableHTTPClient()

	for _, url := range s.URL {
		// Capture the URL for use in the goroutine.
		url := url
		group.Go(func() error {
			// Create a new span for each URL and propagate the updated context
<<<<<<< HEAD
			_, span := opentelemetry.SubSpanFromCtxWithName(ctx, fmt.Sprintf("fetch_%s", url.Loc))
=======
			span, _ := opentelemetry.SubSpanFromCtxWithName(ctx, fmt.Sprintf("fetch_%s", url.Loc))
>>>>>>> dc721f84
			defer span.End()

			req, err := http.NewRequest("GET", url.Loc, nil)
			if err != nil {
				return err
			}
			req.Header.Set("User-Agent", gleanerAgent)
			req.Header.Set("Accept", "application/ld+json")

			resp, err := client.Do(req)
			if err != nil {
				return err
			}

			defer resp.Body.Close()

			if resp.StatusCode >= 400 {
				log.Errorf("failed to fetch %s, got status %s", url.Loc, resp.Status)
<<<<<<< HEAD
				span.SetStatus(codes.Error, fmt.Sprintf("failed to fetch %s, got status %s", url.Loc, resp.Status))
=======
				span.AddEvent(fmt.Sprintf("failed to fetch %s, got status %s", url.Loc, resp.Status))
>>>>>>> dc721f84
				return nil
			}

			// check the mimetype
			mime := resp.Header.Get("Content-Type")
			if !strings.Contains(mime, "application/ld+json") {
				errormsg := fmt.Errorf("got wrong file type %s for %s", mime, url.Loc)
				log.Errorf(errormsg.Error())
				span.SetStatus(codes.Error, errormsg.Error())
				return errormsg
			}

			// To generate a hash we need to copy the response body
			respBodyCopy, itemHash, err := copyReaderAndGenerateHashFilename(resp.Body)
			if err != nil {
				return err
			}

			summonedPath := fmt.Sprintf("summoned/%s/%s", outputFoldername, itemHash)

			exists, err := s.storageDestination.Exists(summonedPath)
			if err != nil {
				return err
			}

			if !exists {
				// Store from the buffered copy
				if err = s.storageDestination.Store(summonedPath, respBodyCopy); err != nil {
					return err
				}
				log.Debugf("stored %s as %s", url.Loc, itemHash)
			} else {
				log.Debugf("%s already exists so skipping", url.Loc)
			}

			if robotstxt.CrawlDelay > 0 {
				log.Debug("sleeping for", robotstxt.CrawlDelay)
				time.Sleep(robotstxt.CrawlDelay)
			}

			return nil
		})
	}
	err = group.Wait()
	return err
}

// Represents a URL tag and its attributes within a sitemap
type URL struct {
	Loc        string  `xml:"loc"`
	LastMod    string  `xml:"lastmod"`
	ChangeFreq string  `xml:"changefreq"`
	Priority   float32 `xml:"priority"`
}

// Given a sitemap url, return a Sitemap object
func NewSitemap(ctx context.Context, sitemapURL string) (Sitemap, error) {
	serializedSitemap := Sitemap{}

	urls := make([]URL, 0)
	err := sitemap.ParseFromSite(sitemapURL, func(entry sitemap.Entry) error {
		url := URL{}
		url.Loc = strings.TrimSpace(entry.GetLocation())
		urls = append(urls, url)
		return nil
	})

	if err != nil {
		return serializedSitemap, err
	}

	serializedSitemap.URL = urls
	return serializedSitemap, nil
}<|MERGE_RESOLUTION|>--- conflicted
+++ resolved
@@ -40,11 +40,7 @@
 
 // Harvest all the URLs in the sitemap
 func (s Sitemap) Harvest(ctx context.Context, workers int, outputFoldername string) error {
-<<<<<<< HEAD
 	ctx, span := opentelemetry.SubSpanFromCtxWithName(ctx, fmt.Sprintf("sitemap_harvest_%s", outputFoldername))
-=======
-	span, ctx := opentelemetry.SubSpanFromCtxWithName(ctx, fmt.Sprintf("sitemap_harvest_%s", outputFoldername))
->>>>>>> dc721f84
 	defer span.End()
 
 	var group errgroup.Group
@@ -76,11 +72,7 @@
 		url := url
 		group.Go(func() error {
 			// Create a new span for each URL and propagate the updated context
-<<<<<<< HEAD
 			_, span := opentelemetry.SubSpanFromCtxWithName(ctx, fmt.Sprintf("fetch_%s", url.Loc))
-=======
-			span, _ := opentelemetry.SubSpanFromCtxWithName(ctx, fmt.Sprintf("fetch_%s", url.Loc))
->>>>>>> dc721f84
 			defer span.End()
 
 			req, err := http.NewRequest("GET", url.Loc, nil)
@@ -99,11 +91,8 @@
 
 			if resp.StatusCode >= 400 {
 				log.Errorf("failed to fetch %s, got status %s", url.Loc, resp.Status)
-<<<<<<< HEAD
+				// status makes jaeger mark as failed with red, whereas SetEvent just marks it with a message
 				span.SetStatus(codes.Error, fmt.Sprintf("failed to fetch %s, got status %s", url.Loc, resp.Status))
-=======
-				span.AddEvent(fmt.Sprintf("failed to fetch %s, got status %s", url.Loc, resp.Status))
->>>>>>> dc721f84
 				return nil
 			}
 
