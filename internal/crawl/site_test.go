--- conflicted
+++ resolved
@@ -132,15 +132,6 @@
 	})
 	t.Run("empty jsonld", func(t *testing.T) {
 		const dummy_domain = "https://waterdata.usgs.gov"
-<<<<<<< HEAD
-=======
-		gock.New(dummy_domain).Get("/").
-			Reply(200).
-			File("testdata/emptyAsTriples.jsonld")
-
-		gock.New(dummy_domain).Head("/").
-			Reply(200)
->>>>>>> 13d31e5c
 
 		url := URL{
 			Loc: dummy_domain,
@@ -149,18 +140,13 @@
 
 		require.NoError(t, err)
 		// can't use the retriable http client with gock
-<<<<<<< HEAD
 		conf.httpClient = common.NewMockedClient(map[string]common.MockResponse{
 			dummy_domain: {
 				StatusCode: 200,
 				File:       "testdata/emptyAsTriples.jsonld",
 			},
 		})
-		_, err = harvestOneSite(context.Background(), "DUMMY_SITEMAP", url, &conf)
-=======
-		conf.httpClient = NewCrawlerHttpClient()
 		_, _, err = harvestOneSite(context.Background(), "DUMMY_SITEMAP", url, &conf)
->>>>>>> 13d31e5c
 		require.NoError(t, err)
 		close(conf.nonFatalErrorChan)
 		require.Len(t, conf.nonFatalErrorChan, 1)
