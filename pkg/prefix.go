--- conflicted
+++ resolved
@@ -9,18 +9,15 @@
 )
 
 func Prefix(v1 *viper.Viper, mc *minio.Client) error {
-<<<<<<< HEAD
-	log.Println("Load graphs from prefix to triplestore")
-=======
 
 	log.Info("Load graphs from prefix to triplestore")
->>>>>>> a72d0963
 	err := sparqlapi.ObjectAssembly(v1, mc)
 
 	if err != nil {
 		log.Error(err)
 	}
 	return err
+
 }
 
 func NabuPrefix(v1 *viper.Viper) error {
