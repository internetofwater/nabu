package cli

import (
	"fmt"
	"os"

	"github.com/gleanerio/nabu/internal/prune"
	"github.com/minio/minio-go/v7"
	log "github.com/sirupsen/logrus"
	"github.com/spf13/viper"
<<<<<<< HEAD
=======
	"os"
>>>>>>> a72d0963

	"github.com/spf13/cobra"
)

//var Source string // TODO:  should this be a local var in prune and prefix?

// checkCmd represents the check command
var pruneCmd = &cobra.Command{
	Use:   "prune",
	Short: "nabu prune command",
	Long:  `(not implemented)This will read the configs/{cfgPath}/gleaner file, and try to connect to the minio server`,
	Run: func(cmd *cobra.Command, args []string) {

		if Source != "" {
			m := viperVal.GetStringMap("objects")
			m["prefix"] = Source
			viperVal.Set("objects", m)
		}

		fmt.Println("prune called")
		err := Prune(viperVal, mc)
		if err != nil {
			log.Fatal(err)
			os.Exit(1)
		}
		os.Exit(0)
	},
}

func init() {
	rootCmd.AddCommand(pruneCmd)
	pruneCmd.Flags().StringVarP(&Source, "source", "s", "", "Source prefix to load")

	// Here you will define your flags and configuration settings.

	// Cobra supports Persistent Flags which will work for this command
	// and all subcommands, e.g.:
	// checkCmd.PersistentFlags().String("foo", "", "A help for foo")

	// Cobra supports local flags which will only run when this command
	// is called directly, e.g.:
	// checkCmd.Flags().BoolP("toggle", "t", false, "Help message for toggle")
}

func Prune(v1 *viper.Viper, mc *minio.Client) error {
	fmt.Println("Prune graphs in triplestore that are not in object store")
	err := prune.Snip(v1, mc)
	if err != nil {
		log.Error(err)
	}
	return err
}<|MERGE_RESOLUTION|>--- conflicted
+++ resolved
@@ -2,21 +2,14 @@
 
 import (
 	"fmt"
-	"os"
-
 	"github.com/gleanerio/nabu/internal/prune"
 	"github.com/minio/minio-go/v7"
 	log "github.com/sirupsen/logrus"
 	"github.com/spf13/viper"
-<<<<<<< HEAD
-=======
 	"os"
->>>>>>> a72d0963
 
 	"github.com/spf13/cobra"
 )
-
-//var Source string // TODO:  should this be a local var in prune and prefix?
 
 // checkCmd represents the check command
 var pruneCmd = &cobra.Command{
@@ -24,13 +17,6 @@
 	Short: "nabu prune command",
 	Long:  `(not implemented)This will read the configs/{cfgPath}/gleaner file, and try to connect to the minio server`,
 	Run: func(cmd *cobra.Command, args []string) {
-
-		if Source != "" {
-			m := viperVal.GetStringMap("objects")
-			m["prefix"] = Source
-			viperVal.Set("objects", m)
-		}
-
 		fmt.Println("prune called")
 		err := Prune(viperVal, mc)
 		if err != nil {
@@ -43,7 +29,6 @@
 
 func init() {
 	rootCmd.AddCommand(pruneCmd)
-	pruneCmd.Flags().StringVarP(&Source, "source", "s", "", "Source prefix to load")
 
 	// Here you will define your flags and configuration settings.
 
@@ -57,7 +42,7 @@
 }
 
 func Prune(v1 *viper.Viper, mc *minio.Client) error {
-	fmt.Println("Prune graphs in triplestore that are not in object store")
+	fmt.Println("Prune graphs in triplestore not in objectVal store")
 	err := prune.Snip(v1, mc)
 	if err != nil {
 		log.Error(err)
