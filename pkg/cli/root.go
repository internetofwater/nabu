package cli

import (
<<<<<<< HEAD
=======
	"github.com/gleanerio/nabu/internal/common"
	log "github.com/sirupsen/logrus"
>>>>>>> a72d0963
	"mime"
	"os"
	"path"
	"path/filepath"

	log "github.com/sirupsen/logrus"

	"github.com/gleanerio/nabu/internal/objects"
	"github.com/gleanerio/nabu/pkg/config"
	"github.com/minio/minio-go/v7"
	"github.com/spf13/cobra"

	"github.com/spf13/viper"
)

var cfgFile, cfgName, cfgPath, nabuConfName string
var minioVal, portVal, accessVal, secretVal, bucketVal string
var sslVal bool
var viperVal *viper.Viper
var mc *minio.Client
var prefixVal string

// rootCmd represents the base command when called without any subcommands
var rootCmd = &cobra.Command{
	Use:   "nabu",
	Short: "nabu ",
	Long: `nabu
`,
	// Uncomment the following line if your bare application
	// has an action associated with it:
	// Run: func(cmd *cobra.Command, args []string) { },
}

// Execute adds all child commands to the root command and sets flags appropriately.
// This is called by main.main(). It only needs to happen once to the rootCmd.
func Execute() {
	cobra.CheckErr(rootCmd.Execute())
}

func init() {
	//LOG_FILE := "nabu.log" // log to custom file
	//logFile, err := os.OpenFile(LOG_FILE, os.O_APPEND|os.O_RDWR|os.O_CREATE, 0644)
	//if err != nil {
	//log.Panic(err)
	//return
	//}
	////defer logFile.Close()

	//log.SetOutput(logFile) // Set log out put and enjoy :)

	//log.SetFlags(log.Lshortfile | log.LstdFlags) // optional: log date-time, filename, and line number
	//log.Println("Logging to custom file")
	//log.Println("EarthCube Nabu")
	common.InitLogging()

	mime.AddExtensionType(".jsonld", "application/ld+json")

	akey := os.Getenv("MINIO_ACCESS_KEY")
	skey := os.Getenv("MINIO_SECRET_KEY")
	cobra.OnInitialize(initConfig)

	// Here you will define your flags and configuration settings.
	// Cobra supports persistent flags, which, if defined here,
	// will be global for your application.
	rootCmd.PersistentFlags().StringVar(&prefixVal, "prefix", "", "prefix to run")

	rootCmd.PersistentFlags().StringVar(&cfgPath, "cfgPath", "configs", "base location for config files (default is configs/)")
	rootCmd.PersistentFlags().StringVar(&cfgName, "cfgName", "local", "config file (default is local so configs/local)")
	rootCmd.PersistentFlags().StringVar(&nabuConfName, "nabuConfName", "nabu", "config file (default is local so configs/local)")
	rootCmd.PersistentFlags().StringVar(&cfgFile, "cfg", "", "compatibility/overload: full path to config file (default location gleaner in configs/local)")

	// minio env variables
	rootCmd.PersistentFlags().StringVar(&minioVal, "address", "localhost", "FQDN for server")
	rootCmd.PersistentFlags().StringVar(&portVal, "port", "9000", "Port for minio server, default 9000")
	rootCmd.PersistentFlags().StringVar(&accessVal, "access", akey, "Access Key ID")
	rootCmd.PersistentFlags().StringVar(&secretVal, "secret", skey, "Secret access key")
	rootCmd.PersistentFlags().StringVar(&bucketVal, "bucket", "gleaner", "The configuration bucket")

	rootCmd.PersistentFlags().BoolVar(&sslVal, "ssl", false, "Use SSL boolean")
	// Cobra also supports local flags, which will only run
	// when this action is called directly.
	//rootCmd.Flags().BoolP("toggle", "t", false, "Help message for toggle")
}

// initConfig reads in config file and ENV variables if set.
func initConfig() {
	var err error
	//viperVal := viper.New()
	if cfgFile != "" {
		// Use config file from the flag.
		//viperVal.SetConfigFile(cfgFile)
		viperVal, err = config.ReadNabuConfig(filepath.Base(cfgFile), filepath.Dir(cfgFile))
		if err != nil {
			log.Fatal("cannot read config %s", err)
		}
	} else {
		// Find home directory.
		//home, err := os.UserHomeDir()
		//cobra.CheckErr(err)
		//
		//// Search config in home directory with name "nabu" (without extension).
		//viperVal.AddConfigPath(home)
		//viperVal.AddConfigPath(path.Join(cfgPath, cfgName))
		//viperVal.SetConfigType("yaml")
		//viperVal.SetConfigName("nabu")
		viperVal, err = config.ReadNabuConfig(nabuConfName, path.Join(cfgPath, cfgName))
		if err != nil {
			log.Fatal("cannot read config %s", err)
		}
	}

	//viper.AutomaticEnv() // read in environment variables that match

	// If a config file is found, read it in.

	mc, err = objects.MinioConnection(viperVal)
	if err != nil {
		log.Fatal("cannot connect to minio: %s", err)
	}

	bucketVal, err = config.GetBucketName(viperVal)
	if err != nil {
		log.Fatal("cannot read bucketname from : %s ", err)
	}

	// Override prefix in config if flag set
	//if isFlagPassed("prefix") {
	//out := viperVal.GetStringMapString("objects")
	//b := out["bucket"]
	//p := prefixVal
	//// r := out["region"]
	//// v1.Set("objects", map[string]string{"bucket": b, "prefix": NEWPREFIX, "region": r})
	//viperVal.Set("objects", map[string]string{"bucket": b, "prefix": p})
	//}

	if prefixVal != "" {
		out := viperVal.GetStringMapString("objects")
		b := out["bucket"]
		p := prefixVal
		// r := out["region"]
		// v1.Set("objects", map[string]string{"bucket": b, "prefix": NEWPREFIX, "region": r})
		viperVal.Set("objects", map[string]string{"bucket": b, "prefix": p})
	}

}<|MERGE_RESOLUTION|>--- conflicted
+++ resolved
@@ -1,17 +1,12 @@
 package cli
 
 import (
-<<<<<<< HEAD
-=======
 	"github.com/gleanerio/nabu/internal/common"
 	log "github.com/sirupsen/logrus"
->>>>>>> a72d0963
 	"mime"
 	"os"
 	"path"
 	"path/filepath"
-
-	log "github.com/sirupsen/logrus"
 
 	"github.com/gleanerio/nabu/internal/objects"
 	"github.com/gleanerio/nabu/pkg/config"
@@ -130,17 +125,15 @@
 	if err != nil {
 		log.Fatal("cannot read bucketname from : %s ", err)
 	}
-
 	// Override prefix in config if flag set
 	//if isFlagPassed("prefix") {
-	//out := viperVal.GetStringMapString("objects")
-	//b := out["bucket"]
-	//p := prefixVal
-	//// r := out["region"]
-	//// v1.Set("objects", map[string]string{"bucket": b, "prefix": NEWPREFIX, "region": r})
-	//viperVal.Set("objects", map[string]string{"bucket": b, "prefix": p})
+	//	out := viperVal.GetStringMapString("objects")
+	//	b := out["bucket"]
+	//	p := prefixVal
+	//	// r := out["region"]
+	//	// v1.Set("objects", map[string]string{"bucket": b, "prefix": NEWPREFIX, "region": r})
+	//	viperVal.Set("objects", map[string]string{"bucket": b, "prefix": p})
 	//}
-
 	if prefixVal != "" {
 		out := viperVal.GetStringMapString("objects")
 		b := out["bucket"]
