package pkg

import (
<<<<<<< HEAD
	"fmt"

=======
>>>>>>> a72d0963
	"github.com/gleanerio/nabu/internal/services/jena"
	log "github.com/sirupsen/logrus"

	"github.com/gleanerio/nabu/internal/objects"
	"github.com/spf13/viper"

	"github.com/minio/minio-go/v7"
)

func NabuJena(v1 *viper.Viper) error {
	mc, err := objects.MinioConnection(v1)
	if err != nil {
		log.Fatal("cannot connect to minio: %s", err)
	}
	return Jena(v1, mc)
}

func Jena(v1 *viper.Viper, mc *minio.Client) error {
	//err := jena.ObjectAssembly(v1, mc)
	err := jena.BulkAssembly(v1, mc)

	if err != nil {
		log.Error(err)
	}
	return err
}<|MERGE_RESOLUTION|>--- conflicted
+++ resolved
@@ -1,11 +1,6 @@
 package pkg
 
 import (
-<<<<<<< HEAD
-	"fmt"
-
-=======
->>>>>>> a72d0963
 	"github.com/gleanerio/nabu/internal/services/jena"
 	log "github.com/sirupsen/logrus"
 
